# Copyright (c) 2025 Microsoft Corporation.
# Licensed under the MIT License

"""
This file contains the methods for analyzing the query to determine the 
type of item being sought, whether there are multiple types of items being
sought, etc.

WARNING: This code is under development and may undergo changes in future releases.
Backwards compatibility is not guaranteed at this time.
"""

from prompts.prompt_runner import PromptRunner
<<<<<<< HEAD
import asyncio
from config.config import CONFIG
=======
from config.config import CONFIG
from utils.logging_config_helper import get_configured_logger

logger = get_configured_logger("analyze_query")
>>>>>>> 4d603235

class DetectItemType(PromptRunner):
    ITEM_TYPE_PROMPT_NAME = "DetectItemTypePrompt"
    STEP_NAME = "DetectItemType"

    def __init__(self, handler):
        super().__init__(handler)
        # Use async version
        self.handler.state.start_precheck_step(self.STEP_NAME)

    async def do(self):
        if not CONFIG.is_analyze_query_enabled():
            await self.handler.state.precheck_step_done(self.STEP_NAME)
<<<<<<< HEAD
=======
            logger.info("Analyze query is disabled in config, skipping DetectItemType")
>>>>>>> 4d603235
            return
        response = await self.run_prompt(self.ITEM_TYPE_PROMPT_NAME, level="low")
        if (response):
            logger.debug(f"DetectItemType response: {response}")
            self.handler.item_type = response['item_type']
        else:
            logger.warning("No response from DetectItemTypePrompt, item_type will not be set")
        await self.handler.state.precheck_step_done(self.STEP_NAME)
        return response

class DetectMultiItemTypeQuery(PromptRunner):
    MULTI_ITEM_TYPE_QUERY_PROMPT_NAME = "DetectMultiItemTypeQueryPrompt"
    STEP_NAME = "DetectMultiItemTypeQuery"

    def __init__(self, handler):
        super().__init__(handler)
        self.handler.state.start_precheck_step(self.STEP_NAME)

    async def do(self):
        if not CONFIG.is_analyze_query_enabled():
            await self.handler.state.precheck_step_done(self.STEP_NAME)
<<<<<<< HEAD
=======
            logger.info("Analyze query is disabled in config, skipping DetectMultiItemTypeQuery")
>>>>>>> 4d603235
            return
        response = await self.run_prompt(self.MULTI_ITEM_TYPE_QUERY_PROMPT_NAME, level="low")
        logger.debug(f"DetectMultiItemTypeQuery response: {response}")
        await self.handler.state.precheck_step_done(self.STEP_NAME)
        return response

class DetectQueryType(PromptRunner):
    DETECT_QUERY_TYPE_PROMPT_NAME = "DetectQueryTypePrompt"
    STEP_NAME = "DetectQueryType"

    def __init__(self, handler):
        super().__init__(handler)
        self.handler.state.start_precheck_step(self.STEP_NAME)

    async def do(self):
        if not CONFIG.is_analyze_query_enabled():
            await self.handler.state.precheck_step_done(self.STEP_NAME)
<<<<<<< HEAD
=======
            logger.info("Analyze query is disabled in config, skipping DetectQueryType")
>>>>>>> 4d603235
            return
        response = await self.run_prompt(self.DETECT_QUERY_TYPE_PROMPT_NAME, level="low")
        logger.debug(f"DetectQueryType response: {response}")
        await self.handler.state.precheck_step_done(self.STEP_NAME)
        return response<|MERGE_RESOLUTION|>--- conflicted
+++ resolved
@@ -11,15 +11,14 @@
 """
 
 from prompts.prompt_runner import PromptRunner
-<<<<<<< HEAD
+
 import asyncio
 from config.config import CONFIG
-=======
-from config.config import CONFIG
+
 from utils.logging_config_helper import get_configured_logger
 
 logger = get_configured_logger("analyze_query")
->>>>>>> 4d603235
+
 
 class DetectItemType(PromptRunner):
     ITEM_TYPE_PROMPT_NAME = "DetectItemTypePrompt"
@@ -33,10 +32,7 @@
     async def do(self):
         if not CONFIG.is_analyze_query_enabled():
             await self.handler.state.precheck_step_done(self.STEP_NAME)
-<<<<<<< HEAD
-=======
             logger.info("Analyze query is disabled in config, skipping DetectItemType")
->>>>>>> 4d603235
             return
         response = await self.run_prompt(self.ITEM_TYPE_PROMPT_NAME, level="low")
         if (response):
@@ -58,10 +54,7 @@
     async def do(self):
         if not CONFIG.is_analyze_query_enabled():
             await self.handler.state.precheck_step_done(self.STEP_NAME)
-<<<<<<< HEAD
-=======
             logger.info("Analyze query is disabled in config, skipping DetectMultiItemTypeQuery")
->>>>>>> 4d603235
             return
         response = await self.run_prompt(self.MULTI_ITEM_TYPE_QUERY_PROMPT_NAME, level="low")
         logger.debug(f"DetectMultiItemTypeQuery response: {response}")
@@ -79,10 +72,7 @@
     async def do(self):
         if not CONFIG.is_analyze_query_enabled():
             await self.handler.state.precheck_step_done(self.STEP_NAME)
-<<<<<<< HEAD
-=======
             logger.info("Analyze query is disabled in config, skipping DetectQueryType")
->>>>>>> 4d603235
             return
         response = await self.run_prompt(self.DETECT_QUERY_TYPE_PROMPT_NAME, level="low")
         logger.debug(f"DetectQueryType response: {response}")
