# Copyright (c) 2025 Microsoft Corporation.
# Licensed under the MIT License

"""
This file contains the base class for all handlers.

WARNING: This code is under development and may undergo changes in future releases.
Backwards compatibility is not guaranteed at this time.
"""

from retrieval.retriever import search
import asyncio
import importlib
import pre_retrieval.decontextualize as decontextualize
import pre_retrieval.analyze_query as analyze_query
import pre_retrieval.memory as memory   
import core.ranking as ranking
import pre_retrieval.required_info as required_info
import traceback
import pre_retrieval.relevance_detection as relevance_detection
import core.fastTrack as fastTrack
import core.post_ranking as post_ranking
import core.router as router
import core.accompaniment as accompaniment
import core.recipe_substitution as substitution
from core.state import NLWebHandlerState
from utils.utils import get_param, siteToItemType, log
from utils.logger import get_logger, LogLevel
from utils.logging_config_helper import get_configured_logger
from config.config import CONFIG

logger = get_configured_logger("nlweb_handler")

API_VERSION = "0.1"

class NLWebHandler:

    def __init__(self, query_params, http_handler): 
        import time
        logger.info("Initializing NLWebHandler")
        self.http_handler = http_handler
        self.query_params = query_params
        
        # Track initialization time for time-to-first-result
        self.init_time = time.time()
        self.first_result_sent = False

        # the site that is being queried
        self.site = get_param(query_params, "site", str, "all")  

        # the query that the user entered
        self.query = get_param(query_params, "query", str, "")

        # the previous queries that the user has entered
        self.prev_queries = get_param(query_params, "prev", list, [])

        # the last answers (title and url) from previous queries
        self.last_answers = get_param(query_params, "last_ans", list, [])

        # the model that is being used
        self.model = get_param(query_params, "model", str, "gpt-4o-mini")

        # the request may provide a fully decontextualized query, in which case 
        # we don't need to decontextualize the latest query.
        self.decontextualized_query = get_param(query_params, "decontextualized_query", str, "") 

        # the url of the page on which the query was entered, in case that needs to be 
        # used to decontextualize the query. Typically left empty
        self.context_url = get_param(query_params, "context_url", str, "")

        # this allows for the request to specify an arbitrary string as background/context
        self.context_description = get_param(query_params, "context_description", str, "")

        # this is the query id which is useful for some bookkeeping
        self.query_id = get_param(query_params, "query_id", str, "")

        streaming = get_param(query_params, "streaming", str, "True")
        self.streaming = streaming not in ["False", "false", "0"]

        # should we just list the results or try to summarize the results or use the results to generate an answer
        # Valid values are "none","summarize" and "generate"
        self.generate_mode = get_param(query_params, "generate_mode", str, "none")
        # the items that have been retrieved from the vector database, could be before decontextualization.
        # See below notes on fasttrack
        self.retrieved_items = []

        # the final set of items retrieved from vector database, after decontextualization, etc.
        # items from these will be returned. If there is no decontextualization required, this will
        # be the same as retrieved_items
        self.final_retrieved_items = []

        # the final ranked answers that will be returned to the user (or have already been streamed)
        self.final_ranked_answers = []

        # whether the query has been done. Can happen if it is determined that we don't have enough
        # information to answer the query, or if the query is irrelevant.
        self.query_done = False

        # whether the query is irrelevant. e.g., how many angels on a pinhead asked of seriouseats.com
        self.query_is_irrelevant = False

        # whether the query requires decontextualization
        self.requires_decontextualization = False

        # the type of item that is being sought. e.g., recipe, movie, etc.
        self.item_type = siteToItemType(self.site)

        # tool routing results

        self.tool_routing_results = []

        # the state of the handler. This is a singleton that holds the state of the handler.
        self.state = NLWebHandlerState(self)

        # Synchronization primitives - replace flags with proper async primitives
        self.pre_checks_done_event = asyncio.Event()
        self.retrieval_done_event = asyncio.Event()
        self.connection_alive_event = asyncio.Event()
        self.connection_alive_event.set()  # Initially alive
        self.abort_fast_track_event = asyncio.Event()
        self._state_lock = asyncio.Lock()
        self._send_lock = asyncio.Lock()
        
        self.fastTrackRanker = None
        self.headersSent = False  # Track if headers have been sent
        self.fastTrackWorked = False
        self.sites_in_embeddings_sent = False

        # this is the value that will be returned to the user. 
        # it will be a dictionary with the message type as the key and the value being
        # the value of the message.
        self.return_value = {}

        self.versionNumberSent = False
        self.headersSent = False
        
        logger.info(f"NLWebHandler initialized with parameters:")
        logger.debug(f"site: {self.site}, query: {self.query}")
        logger.debug(f"model: {self.model}, streaming: {self.streaming}")
        logger.debug(f"generate_mode: {self.generate_mode}, query_id: {self.query_id}")
        logger.debug(f"context_url: {self.context_url}")
        logger.debug(f"Previous queries: {self.prev_queries}")
        logger.debug(f"Last answers: {self.last_answers}")
        
        log(f"NLWebHandler initialized with site: {self.site}, query: {self.query}, prev_queries: {self.prev_queries}, mode: {self.generate_mode}, query_id: {self.query_id}, context_url: {self.context_url}")
    
    @property 
    def is_connection_alive(self):
        return self.connection_alive_event.is_set()
        
    @is_connection_alive.setter
    def is_connection_alive(self, value):
        if value:
            self.connection_alive_event.set()
        else:
            self.connection_alive_event.clear()

   

    async def send_message(self, message):
        import time
        logger.debug(f"Sending message of type: {message.get('message_type', 'unknown')}")
        async with self._send_lock:  # Protect send operation with lock
            # Check connection before sending
            if not self.connection_alive_event.is_set():
                logger.debug("Connection lost, not sending message")
                return
                
            if (self.streaming and self.http_handler is not None):
                message["query_id"] = self.query_id
<<<<<<< HEAD
                if not self.versionNumberSent:
                    self.versionNumberSent = True
                    version_number_message = {"message_type": "api_version", "api_version": API_VERSION}
                  #  await self.http_handler.write_stream(version_number_message)
                
                # Send headers before any other content (but after version)
                if not self.headersSent:
                    self.headersSent = True
                    try:
                        # Get configured headers from CONFIG
                        headers = CONFIG.get_headers()
                        for header_key, header_value in headers.items():
                            header_message = {
                                "message_type": header_key,
                                "message": header_value,
                                "query_id": self.query_id
                            }
                            await self.http_handler.write_stream(header_message)
                            logger.debug(f"Header '{header_key}' sent successfully")
                    except Exception as e:
                        logger.error(f"Error sending headers: {e}")
=======
                
                # Check if this is the first result_batch and add time-to-first-result header
                if message.get("message_type") == "result_batch" and not self.first_result_sent:
                    self.first_result_sent = True
                    time_to_first_result = time.time() - self.init_time
                    
                    # Send time-to-first-result as a header message
                    ttfr_message = {
                        "message_type": "header",
                        "header_name": "time-to-first-result",
                        "header_value": f"{time_to_first_result:.3f}s",
                        "query_id": self.query_id
                    }
                    try:
                        await self.http_handler.write_stream(ttfr_message)
                        logger.info(f"Sent time-to-first-result header: {time_to_first_result:.3f}s")
                    except Exception as e:
                        logger.error(f"Error sending time-to-first-result header: {e}")
                
                # Send headers on first message if not already sent
                if not self.headersSent:
                    self.headersSent = True
>>>>>>> b3ad0caa
                    
                    # Send version number first
                    if not self.versionNumberSent:
                        self.versionNumberSent = True
                        version_number_message = {"message_type": "api_version", "api_version": API_VERSION, "query_id": self.query_id}
                        try:
                            await self.http_handler.write_stream(version_number_message)
                            logger.info(f"Sent API version: {API_VERSION}")
                        except Exception as e:
                            logger.error(f"Error sending API version: {e}")
                    
                    # Send headers from config as messages
                    if hasattr(CONFIG.nlweb, 'headers') and CONFIG.nlweb.headers:
                        logger.info(f"Sending headers: {CONFIG.nlweb.headers}")
                        for header_key, header_value in CONFIG.nlweb.headers.items():
                            header_message = {
                                "message_type": header_key,
                                "content": header_value,
                                "query_id": self.query_id
                            }
                            try:
                                await self.http_handler.write_stream(header_message)
                                logger.info(f"Sent header message: {header_key} = {header_value}")
                            except Exception as e:
                                logger.error(f"Error sending header {header_key}: {e}")
                                self.connection_alive_event.clear()
                                return
                    else:
                        logger.warning("No headers found in CONFIG.nlweb.headers")
                
                try:
                    await self.http_handler.write_stream(message)
                    logger.debug(f"Message streamed successfully")
                except Exception as e:
                    logger.error(f"Error streaming message: {e}")
                    self.connection_alive_event.clear()  # Use event instead of flag
            else:
                # Add headers to non-streaming response if not already added
                if not self.headersSent:
                    self.headersSent = True
                    try:
                        # Get configured headers from CONFIG and add them to return_value
                        headers = CONFIG.get_headers()
                        for header_key, header_value in headers.items():
                            self.return_value[header_key] = {"message": header_value}
                            logger.debug(f"Header '{header_key}' added to return value")
                    except Exception as e:
                        logger.error(f"Error adding headers to return value: {e}")
                
                val = {}
                message_type = message["message_type"]
                if (message_type == "result_batch"):
                    val = message["results"]
                    for result in val:
                        if "results" not in self.return_value:
                            self.return_value["results"] = []
                        self.return_value["results"].append(result)
                    logger.debug(f"Added {len(val)} results to return value")
                else:
                    for key in message:
                        if (key != "message_type"):
                            val[key] = message[key]
                    self.return_value[message["message_type"]] = val
                logger.debug(f"Message added to return value store")
                
                # Also add headers to return value in non-streaming mode if not already sent
                if not self.headersSent:
                    self.headersSent = True
                    if hasattr(CONFIG.nlweb, 'headers') and CONFIG.nlweb.headers:
                        for header_key, header_value in CONFIG.nlweb.headers.items():
                            self.return_value[header_key] = header_value


    async def runQuery(self):
        logger.info(f"Starting query execution for query_id: {self.query_id}")
        try:
            await self.prepare()
            if (self.query_done):
                logger.info(f"Query done prematurely")
                log(f"query done prematurely")
                return self.return_value
            if (not self.fastTrackWorked):
                logger.info(f"Fast track did not work, proceeding with routing logic")
                await self.route_query_based_on_tools()
            
            # Check if query is done regardless of whether FastTrack worked
            if (self.query_done):
                logger.info(f"Query completed by tool handler")
                return self.return_value
                
            await self.post_ranking_tasks()
            self.return_value["query_id"] = self.query_id
            logger.info(f"Query execution completed for query_id: {self.query_id}")
            return self.return_value
        except Exception as e:
            logger.exception(f"Error in runQuery: {e}")
            log(f"Error in runQuery: {e}")
            traceback.print_exc()
            raise
    
    async def prepare(self):
        logger.info("Starting preparation phase")
        tasks = []
        
        logger.debug("Creating preparation tasks")
        tasks.append(asyncio.create_task(fastTrack.FastTrack(self).do()))
        tasks.append(asyncio.create_task(analyze_query.DetectItemType(self).do()))
        tasks.append(asyncio.create_task(analyze_query.DetectMultiItemTypeQuery(self).do()))
        tasks.append(asyncio.create_task(analyze_query.DetectQueryType(self).do()))
        tasks.append(asyncio.create_task(self.decontextualizeQuery().do()))
        tasks.append(asyncio.create_task(relevance_detection.RelevanceDetection(self).do()))
        tasks.append(asyncio.create_task(memory.Memory(self).do()))
        tasks.append(asyncio.create_task(required_info.RequiredInfo(self).do()))
        tasks.append(asyncio.create_task(router.ToolSelector(self).do()))
        
        try:
            logger.debug(f"Running {len(tasks)} preparation tasks concurrently")
            if CONFIG.should_raise_exceptions():
                # In testing/development mode, raise exceptions to fail tests properly
                await asyncio.gather(*tasks)
            else:
                # In production mode, catch exceptions to avoid crashing
                await asyncio.gather(*tasks, return_exceptions=True)
        except Exception as e:
            logger.exception(f"Error during preparation tasks: {e}")
            if CONFIG.should_raise_exceptions():
                raise  # Re-raise in testing/development mode
        finally:
            self.pre_checks_done_event.set()  # Signal completion regardless of errors
            self.state.set_pre_checks_done()
         
        # Wait for retrieval to be done
        logger.info(f"Checking retrieval_done_event for site: {self.site}")
        if not self.retrieval_done_event.is_set():
            # Skip retrieval for sites without embeddings
            logger.info(f"Retrieval not done, checking if site is DataCommons: {self.site.lower() == 'datacommons'}")
            if self.site.lower() == "datacommons":
                logger.info("Skipping retrieval for DataCommons - no embeddings")
                self.final_retrieved_items = []
                self.retrieval_done_event.set()
            else:
                logger.info("Retrieval not done by fast track, performing regular retrieval")
                items = await search(
                    self.decontextualized_query, 
                    self.site,
                    query_params=self.query_params
                )
                self.final_retrieved_items = items
                logger.debug(f"Retrieved {len(items)} items from database")
                self.retrieval_done_event.set()
        
        logger.info("Preparation phase completed")

    def decontextualizeQuery(self):
        logger.info("Determining decontextualization strategy")
        if (len(self.prev_queries) < 1):
            logger.debug("No context or previous queries - using NoOpDecontextualizer")
            self.decontextualized_query = self.query
            return decontextualize.NoOpDecontextualizer(self)
        elif (self.decontextualized_query != ''):
            logger.debug("Decontextualized query already provided - using NoOpDecontextualizer")
            return decontextualize.NoOpDecontextualizer(self)
        elif (len(self.prev_queries) > 0):
            logger.debug(f"Using PrevQueryDecontextualizer with {len(self.prev_queries)} previous queries")
            return decontextualize.PrevQueryDecontextualizer(self)
        elif (len(self.context_url) > 4 and len(self.prev_queries) == 0):
            logger.debug(f"Using ContextUrlDecontextualizer with context URL: {self.context_url}")
            return decontextualize.ContextUrlDecontextualizer(self)
        else:
            logger.debug("Using FullDecontextualizer with both context URL and previous queries")
            return decontextualize.FullDecontextualizer(self)
    
    async def get_ranked_answers(self):
        try:
            logger.info(f"Starting ranking process on {len(self.final_retrieved_items)} items")
            log(f"Getting ranked answers on {len(self.final_retrieved_items)} items")
            await ranking.Ranking(self, self.final_retrieved_items, ranking.Ranking.REGULAR_TRACK).do()
            logger.info("Ranking process completed")
            return self.return_value
        except Exception as e:
            logger.exception(f"Error in get_ranked_answers: {e}")
            log(f"Error in get_ranked_answers: {e}")
            traceback.print_exc()
            raise

    async def route_query_based_on_tools(self):
        """Route the query based on tool selection results."""
        logger.info("Routing query based on tool selection")

        # Check if we have tool routing results
        if not hasattr(self, 'tool_routing_results') or not self.tool_routing_results:
            logger.debug("No tool routing results available, defaulting to search")
            await self.get_ranked_answers()
            return

        top_tool = self.tool_routing_results[0] 
        tool = top_tool['tool']
        tool_name = tool.name
        params = top_tool['result']
        log(f"Selected tool: {tool_name}")
        
        # Check if tool has a handler class defined
        if tool.handler_class:
            try:
                logger.info(f"Routing to {tool_name} functionality via {tool.handler_class}")
                
                # For non-search tools, clear any items that FastTrack might have populated
                if tool_name != "search":
                    self.final_retrieved_items = []
                    self.retrieved_items = []
                
                # Dynamic import of handler module and class
                module_path, class_name = tool.handler_class.rsplit('.', 1)
                module = importlib.import_module(module_path)
                handler_class = getattr(module, class_name)
                
                # Instantiate and execute handler
                handler_instance = handler_class(params, self)
                
                # Standard handler pattern with do() method
                await handler_instance.do()
                    
            except Exception as e:
                logger.error(f"Error loading handler for tool {tool_name}: {e}")
                # Fall back to search
                await self.get_ranked_answers()
        else:
            # Default behavior for tools without handlers (like search)
            if tool_name == "search":
                logger.info("Routing to search functionality")
                await self.get_ranked_answers()
            else:
                logger.info(f"No handler defined for tool: {tool_name}, defaulting to search")
                await self.get_ranked_answers()


    async def post_ranking_tasks(self):
        logger.info("Starting post-ranking tasks")
        await post_ranking.PostRanking(self).do()
        logger.info("Post-ranking tasks completed")<|MERGE_RESOLUTION|>--- conflicted
+++ resolved
@@ -168,29 +168,7 @@
                 
             if (self.streaming and self.http_handler is not None):
                 message["query_id"] = self.query_id
-<<<<<<< HEAD
-                if not self.versionNumberSent:
-                    self.versionNumberSent = True
-                    version_number_message = {"message_type": "api_version", "api_version": API_VERSION}
-                  #  await self.http_handler.write_stream(version_number_message)
-                
-                # Send headers before any other content (but after version)
-                if not self.headersSent:
-                    self.headersSent = True
-                    try:
-                        # Get configured headers from CONFIG
-                        headers = CONFIG.get_headers()
-                        for header_key, header_value in headers.items():
-                            header_message = {
-                                "message_type": header_key,
-                                "message": header_value,
-                                "query_id": self.query_id
-                            }
-                            await self.http_handler.write_stream(header_message)
-                            logger.debug(f"Header '{header_key}' sent successfully")
-                    except Exception as e:
-                        logger.error(f"Error sending headers: {e}")
-=======
+
                 
                 # Check if this is the first result_batch and add time-to-first-result header
                 if message.get("message_type") == "result_batch" and not self.first_result_sent:
@@ -213,7 +191,7 @@
                 # Send headers on first message if not already sent
                 if not self.headersSent:
                     self.headersSent = True
->>>>>>> b3ad0caa
+
                     
                     # Send version number first
                     if not self.versionNumberSent:
