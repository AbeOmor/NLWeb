# Core dependencies - always required
azure-search-documents>=11.4.0
# Core dependencies - always required
azure-identity>=1.15.0
chardet>=5.2.0
jsonschema>=4.19.1
mcp>=1.0.0
marshmallow<4.0.0
packaging<24,>=16.8
protobuf<5,>=3.20
matplotlib>=3.8.0
python-dotenv>=1.0.0
aiohttp>=3.9.1
pyyaml>=6.0.1
feedparser>=6.0.1
httpx>=0.28.1
seaborn>=0.13.0

# Optional LLM provider dependencies
# NOTE: These packages will be installed AUTOMATICALLY at runtime when you first use a provider.
# You do NOT need to install them manually unless you want to pre-install them.
# The system will detect missing packages and install them on-demand using pip.
#
# If you prefer to pre-install specific providers, you can uncomment the lines below:

# For Anthropic Claude:
# anthropic>=0.18.1

# For OpenAI (including Azure OpenAI, Llama Azure, DeepSeek Azure):
# openai>=1.12.0

# For Google Gemini/Vertex AI:
# google-genai>=0.7.1
# google-cloud-aiplatform>=1.38.0

# For Hugging Face:
# huggingface_hub>=0.31.0

# For Azure AI Inference:
# azure-ai-inference>=1.0.0b9
# azure-core>=1.30.0

# Optional Retrieval Backend dependencies
# NOTE: These packages will also be installed AUTOMATICALLY at runtime when you first use a backend.
# You do NOT need to install them manually unless you want to pre-install them.
# The system will detect missing packages and install them on-demand using pip.
#
# If you prefer to pre-install specific backends, you can uncomment the lines below:

# For Azure AI Search:
# azure-core>=1.30.0
# azure-search-documents>=11.4.0

# For Milvus:
# pymilvus>=1.1.0
# numpy

# For Qdrant:
# qdrant-client>=1.14.0

# For OpenSearch or Snowflake (both use httpx):
# httpx>=0.28.1

<<<<<<< HEAD
# For Ollama
# ollama>=0.5.1
=======
# For Elasticsearch:
# elasticsearch[async]>=8,<9
>>>>>>> 8f11a36a
<|MERGE_RESOLUTION|>--- conflicted
+++ resolved
@@ -61,10 +61,8 @@
 # For OpenSearch or Snowflake (both use httpx):
 # httpx>=0.28.1
 
-<<<<<<< HEAD
 # For Ollama
 # ollama>=0.5.1
-=======
+
 # For Elasticsearch:
-# elasticsearch[async]>=8,<9
->>>>>>> 8f11a36a
+# elasticsearch[async]>=8,<9